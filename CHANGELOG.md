--- conflicted
+++ resolved
@@ -347,11 +347,8 @@
 
 - Add `ETH2Core` class export to `index.d.ts` for `web3-eth2-core` (#3878)
 - Deprecation of bzz warning (#3872)
-<<<<<<< HEAD
+- Deprecation of shh warning (#3888)
 
 ## [Unreleased]
 
-## [1.3.5]
-=======
-- Deprecation of shh warning (#3888)
->>>>>>> b8654fdc
+## [1.3.5]