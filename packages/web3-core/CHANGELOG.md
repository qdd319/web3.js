# Changelog

All notable changes to this project will be documented in this file.

The format is based on [Keep a Changelog](https://keepachangelog.com/en/1.0.0/),
and this project adheres to [Semantic Versioning](https://semver.org/spec/v2.0.0.html).

<!-- EXAMPLE

## [1.0.0]

### Added

- I've added feature XY (#1000)

### Changed

- I've cleaned up XY (#1000)

### Deprecated

- I've deprecated XY (#1000)

### Removed

- I've removed XY (#1000)

### Fixed

- I've fixed XY (#1000)

### Security

- I've improved the security in XY (#1000)

-->

## [4.0.1-alpha.1]

### Added

-   If the response error was `execution reverted`, raise `ContractExecutionError` and pass the response error to it in order to be set as `innerError` (this innerError will be decoded at web3-eth-contract if its ABI was provided according to EIP-838). (#5434)
-   `registerPlugin` method to `Web3Context` (#5393)
-   `Web3PluginBase` exported abstract class (#5393)
-   `Web3EthPluginBase` exported abstract class (#5393)

### Changed

-   Default value for `API` generic for `Web3ContextObject` from `any` to `unknown` (#5393)
-   Default value for `API` generic for `Web3ContextInitOptions` from `any` to `unknown` (#5393)
-   Added validation when `defaultHardfork` and `defaultCommon.hardfork` are different in web3config
-   Added validation when `defaultChain` and `defaultCommon.basechain` are different in web3config
-   Added a new configuration variable `enableExperimentalFeatures`. (#5481)

## [4.0.1-alpha.2]

### Fixed

-   Make the `request` method of `EIP1193Provider` class, compatible with EIP 1193 (#5591)
<<<<<<< HEAD
-   The method `getConfig()` of `Web3Config` can returns the value of `defaultCommon`, if it was set as a property of a static class that inherit from `Web3Config` (#5688)
=======

## [Unreleased]
>>>>>>> 6c166b9f
<|MERGE_RESOLUTION|>--- conflicted
+++ resolved
@@ -57,9 +57,7 @@
 ### Fixed
 
 -   Make the `request` method of `EIP1193Provider` class, compatible with EIP 1193 (#5591)
-<<<<<<< HEAD
--   The method `getConfig()` of `Web3Config` can returns the value of `defaultCommon`, if it was set as a property of a static class that inherit from `Web3Config` (#5688)
-=======
 
 ## [Unreleased]
->>>>>>> 6c166b9f
+
+-   The method `getConfig()` of `Web3Config` can returns the value of `defaultCommon`, if it was set as a property of a static class that inherit from `Web3Config` (#5688)