/*
    This file is part of web3.js.
    web3.js is free software: you can redistribute it and/or modify
    it under the terms of the GNU Lesser General Public License as published by
    the Free Software Foundation, either version 3 of the License, or
    (at your option) any later version.
    web3.js is distributed in the hope that it will be useful,
    but WITHOUT ANY WARRANTY; without even the implied warranty of
    MERCHANTABILITY or FITNESS FOR A PARTICULAR PURPOSE.  See the
    GNU Lesser General Public License for more details.
    You should have received a copy of the GNU Lesser General Public License
    along with web3.js.  If not, see <http://www.gnu.org/licenses/>.
*/
/**
 * @file index.d.ts
 * @author Josh Stevens <joshstevens19@hotmail.co.uk>
 * @date 2018
 */

import * as net from 'net';
import {
    BatchRequest,
    EthereumProvider,
    HttpProvider,
    HttpProviderOptions,
    IpcProvider,
    provider, ProviderDetector, ProviderResolver,
    ProvidersModuleFactory,
    WebsocketProvider,
    WebsocketProviderOptions
} from 'web3-providers';

export class AbstractWeb3Module {
    constructor(
        provider: provider,
<<<<<<< HEAD
        options?: Web3ModuleOptions,
        methodFactory?: any
=======
        providersModuleFactory: ProvidersModuleFactory,
        methodModuleFactory: any,
        methodFactory?: any,
        options?: Web3ModuleOptions,
        net?: net.Socket
>>>>>>> a0195305
    );

    BatchRequest: new () => BatchRequest;
    defaultBlock: string | number;
    transactionBlockTimeout: number;
    transactionConfirmationBlocks: number;
    transactionPollingTimeout: number;
    defaultGasPrice: string;
    defaultGas: number;
    static readonly providers: Providers;
    defaultAccount: string | null;
    readonly currentProvider: EthereumProvider | HttpProvider | IpcProvider | WebsocketProvider;
    readonly givenProvider: provider | null;

    setProvider(provider: provider, net?: net.Socket): boolean;

    isSameProvider(provider: provider): boolean;

    clearSubscriptions(subscriptionType: string): Promise<boolean>;
}

export interface Web3ModuleOptions {
    defaultAccount?: string;
    defaultBlock?: string | number;
    transactionBlockTimeout?: number;
    transactionConfirmationBlocks?: number;
    transactionPollingTimeout?: number;
    defaultGasPrice?: string;
    defaultGas?: number;
}

export interface Providers {
    HttpProvider: new (host: string, options?: HttpProviderOptions) => HttpProvider;
    WebsocketProvider: new (host: string, options?: WebsocketProviderOptions) => WebsocketProvider;
    IpcProvider: new (path: string, net: any) => IpcProvider;
}

export interface PromiEvent<T> extends Promise<T> {
    once(type: 'transactionHash', handler: (receipt: string) => void): PromiEvent<T>;

    once(type: 'receipt', handler: (receipt: TransactionReceipt) => void): PromiEvent<T>;

    once(type: 'confirmation', handler: (confNumber: number, receipt: TransactionReceipt) => void): PromiEvent<T>;

    once(type: 'error', handler: (error: Error) => void): PromiEvent<T>;

    once(
        type: 'error' | 'confirmation' | 'receipt' | 'transactionHash',
        handler: (error: Error | TransactionReceipt | string) => void
    ): PromiEvent<T>;

    on(type: 'transactionHash', handler: (receipt: string) => void): PromiEvent<T>;

    on(type: 'receipt', handler: (receipt: TransactionReceipt) => void): PromiEvent<T>;

    on(type: 'confirmation', handler: (confNumber: number, receipt: TransactionReceipt) => void): PromiEvent<T>;

    on(type: 'error', handler: (error: Error) => void): PromiEvent<T>;

    on(
        type: 'error' | 'confirmation' | 'receipt' | 'transactionHash',
        handler: (error: Error | TransactionReceipt | string) => void
    ): PromiEvent<T>;
}

export interface Transaction {
    from?: string | number;
    to?: string;
    gasPrice?: string;
    gas?: number | string;
    value?: number | string;
    chainId?: number;
    data?: string;
    nonce?: number;
    v?: string;
    r?: string;
    s?: string;
    hash?: string;
}

export interface RLPEncodedTransaction {
    raw: string;
    tx: Transaction;
}

export interface TransactionReceipt {
    status: boolean;
    transactionHash: string;
    transactionIndex: number;
    blockHash: string;
    blockNumber: number;
    from: string;
    to: string;
    contractAddress?: string;
    cumulativeGasUsed: number;
    gasUsed: number;
    logs: Log[];
    logsBloom: string;
    events?: {
        [eventName: string]: EventLog;
    };
}

export interface EventLog {
    event: string;
    address: string;
    returnValues: object;
    logIndex: number;
    transactionIndex: number;
    transactionHash: string;
    blockHash: string;
    blockNumber: number;
    raw?: {data: string; topics: any[]};
}

export interface Log {
    address: string;
    data: string;
    topics: Array<string | string[]>;
    logIndex: number;
    transactionIndex: number;
    transactionHash: string;
    blockHash: string;
    blockNumber: number;
}<|MERGE_RESOLUTION|>--- conflicted
+++ resolved
@@ -33,16 +33,9 @@
 export class AbstractWeb3Module {
     constructor(
         provider: provider,
-<<<<<<< HEAD
         options?: Web3ModuleOptions,
-        methodFactory?: any
-=======
-        providersModuleFactory: ProvidersModuleFactory,
-        methodModuleFactory: any,
         methodFactory?: any,
-        options?: Web3ModuleOptions,
         net?: net.Socket
->>>>>>> a0195305
     );
 
     BatchRequest: new () => BatchRequest;
