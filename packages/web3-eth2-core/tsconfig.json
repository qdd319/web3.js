--- conflicted
+++ resolved
@@ -1,26 +1,5 @@
 {
   "compilerOptions": {
-<<<<<<< HEAD
-    "outDir": "./lib",
-    "module": "commonjs",
-        "lib": ["es6"],
-        "target": "es6",
-        "noImplicitAny": true,
-        "noImplicitThis": true,
-        "strictNullChecks": true,
-        "strictFunctionTypes": true,
-        "noEmit": true,
-        "allowSyntheticDefaultImports": false,
-        "baseUrl": ".",
-        "paths": {
-            "web3-eth2-core": ["."]
-        }
-  },
-  "include": [
-    "src"
-, "types.ts"  ]
- }
-=======
     "declaration": true,
     "outDir": "lib",
     "strict": true,
@@ -39,5 +18,4 @@
         "web3-eth2-core": ["."]
     }
   }
-}
->>>>>>> b8654fdc
+}