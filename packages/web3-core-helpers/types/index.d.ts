/*
    This file is part of web3.js.
    web3.js is free software: you can redistribute it and/or modify
    it under the terms of the GNU Lesser General Public License as published by
    the Free Software Foundation, either version 3 of the License, or
    (at your option) any later version.
    web3.js is distributed in the hope that it will be useful,
    but WITHOUT ANY WARRANTY; without even the implied warranty of
    MERCHANTABILITY or FITNESS FOR A PARTICULAR PURPOSE.  See the
    GNU Lesser General Public License for more details.
    You should have received a copy of the GNU Lesser General Public License
    along with web3.js.  If not, see <http://www.gnu.org/licenses/>.
*/
import * as net from "net";

/**
 * @file index.d.ts
 * @author Josh Stevens <joshstevens19@hotmail.co.uk>
 * @date 2018
 */

<<<<<<< HEAD
=======
import * as net from 'net';
import * as http from 'http';
import * as https from 'https';

>>>>>>> 9b4b68ab
export class formatters {
    static outputBigNumberFormatter(number: number): number;

    static inputSignFormatter(data: string): string;

    static inputAddressFormatter(address: string): string;

    static isPredefinedBlockNumber(blockNumber: string): boolean;

    static inputDefaultBlockNumberFormatter(blockNumber: string): string;

    static inputBlockNumberFormatter(blockNumber: string | number): string | number;

    static outputBlockFormatter(block: any): any; // TODO: Create Block interface

    static txInputFormatter(txObject: any): any;

    static inputCallFormatter(txObject: any): any;

    static inputTransactionFormatter(txObject: any): any;

    static outputTransactionFormatter(receipt: any): any;

    static outputTransactionReceiptFormatter(receipt: any): any;

    static inputLogFormatter(log: any): any;

    static outputLogFormatter(log: any): any;

    static inputPostFormatter(post: any): any; // TODO: Create Post interface

    static outputPostFormatter(post: any): any; // TODO: Create Post interface

    static outputSyncingFormatter(result: any): any; // TODO: Create SyncLog interface
}

export class errors {
    static ErrorResponse(result: Error): Error;
    static InvalidNumberOfParams(
        got: number,
        expected: number,
        method: string
    ): Error;
    static InvalidConnection(host: string): Error;
    static InvalidProvider(): Error;
    static InvalidResponse(result: Error): Error;
    static ConnectionTimeout(ms: string): Error;
    static RevertInstructionError(reason: string, signature: string): RevertInstructionError
    static TransactionRevertInstructionError(reason: string, signature: string, receipt: object): TransactionRevertInstructionError
    static TransactionError(message: string, receipt: object): TransactionError
    static NoContractAddressFoundError(receipt: object): TransactionError
    static ContractCodeNotStoredError(receipt: object): TransactionError
    static TransactionRevertedWithoutReasonError(receipt: object): TransactionError
    static TransactionOutOfGasError(receipt: object): TransactionError
}

export class IpcProviderBase {
    constructor(path: string, net: net.Server);

    responseCallbacks: any;
    notificationCallbacks: any;
    connected: boolean;
    connection: any;

    addDefaultEvents(): void;

    supportsSubscriptions(): boolean;

    send(
        payload: JsonRpcPayload,
        callback: (error: Error | null, result?: JsonRpcResponse) => void
    ): void;

    on(type: string, callback: () => void): void;

    once(type: string, callback: () => void): void;

    removeListener(type: string, callback: () => void): void;

    removeAllListeners(type: string): void;

    reset(): void;

    reconnect(): void;
}

export class WebsocketProviderBase {
    constructor(host: string, options?: WebsocketProviderOptions);

    requestQueue: Map<string, RequestItem>;
    responseQueue: Map<string, RequestItem>;
    connected: boolean;
    connection: any;

    supportsSubscriptions(): boolean;

    send(
        payload: JsonRpcPayload,
        callback: (error: Error | null, result?: JsonRpcResponse) => void
    ): void;

    on(type: string, callback: () => void): void;

    once(type: string, callback: () => void): void;

    removeListener(type: string, callback: () => void): void;

    removeAllListeners(type: string): void;

    reset(): void;

    disconnect(code: number, reason: string): void;

    connect(): void;

    reconnect(): void;
}

export class HttpProviderBase {
    constructor(host: string, options?: HttpProviderOptions);

    host: string;
    connected: boolean;

    supportsSubscriptions(): boolean;

    send(
        payload: JsonRpcPayload,
        callback: (error: Error | null, result?: JsonRpcResponse) => void
    ): void;

    disconnect(): boolean;
}

export interface HttpProviderOptions {
    keepAlive?: boolean;
    timeout?: number;
    headers?: HttpHeader[];
    withCredentials?: boolean;
    agent?: HttpAgent
}

export interface HttpAgent {
    http?: http.Agent;
    https?: https.Agent;
    baseUrl?: string;
}

export interface HttpHeader {
    name: string;
    value: string;
}

export interface WebsocketProviderOptions {
    host?: string;
    timeout?: number;
    reconnectDelay?: number;
    headers?: any;
    protocol?: string;
    clientConfig?: string;
    requestOptions?: any;
    origin?: string;
    reconnect?: ReconnectOptions;
}

export interface ReconnectOptions {
    auto?: boolean;
    delay?: number;
    maxAttempts?: number;
    onTimeout?: boolean;
}

export interface RequestItem {
    payload: JsonRpcPayload;
    callback: (error: any, result: any) => void;
}

export interface JsonRpcPayload {
    jsonrpc: string;
    method: string;
    params: any[];
    id?: string | number;
}

export interface JsonRpcResponse {
    jsonrpc: string;
    id: number;
    result?: any;
    error?: string;
}

export interface RevertInstructionError extends Error {
    reason: string;
    signature: string;
}

export interface TransactionRevertInstructionError extends Error {
    reason: string;
    signature: string;
}

export interface TransactionError extends Error {
    receipt: object;
}<|MERGE_RESOLUTION|>--- conflicted
+++ resolved
@@ -11,21 +11,16 @@
     You should have received a copy of the GNU Lesser General Public License
     along with web3.js.  If not, see <http://www.gnu.org/licenses/>.
 */
-import * as net from "net";
-
 /**
  * @file index.d.ts
  * @author Josh Stevens <joshstevens19@hotmail.co.uk>
  * @date 2018
  */
 
-<<<<<<< HEAD
-=======
 import * as net from 'net';
 import * as http from 'http';
 import * as https from 'https';
 
->>>>>>> 9b4b68ab
 export class formatters {
     static outputBigNumberFormatter(number: number): number;
 
