--- conflicted
+++ resolved
@@ -10,12 +10,8 @@
     "browser": "dist/web3-utils.umd.js",
     "scripts": {
         "build": "rollup -c",
-<<<<<<< HEAD
-        "dev": "rollup -c -w"
-=======
         "dev": "rollup -c -w",
         "test": "jest"
->>>>>>> 3c4c3d0a
     },
     "dependencies": {
         "bn.js": "4.11.8",
@@ -27,6 +23,7 @@
         "utf8": "2.1.1"
     },
     "files": [
-        "dist"
+        "dist",
+        "index.d.ts"
     ]
 }