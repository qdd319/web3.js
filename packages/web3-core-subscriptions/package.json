--- conflicted
+++ resolved
@@ -15,13 +15,8 @@
     "main": "lib/index.js",
     "dependencies": {
         "eventemitter3": "4.0.4",
-<<<<<<< HEAD
         "underscore": "1.12.1",
         "web3-core-helpers": "1.3.5"
-=======
-        "underscore": "1.9.1",
-        "web3-core-helpers": "1.3.6-rc.0"
->>>>>>> 73ef7e21
     },
     "devDependencies": {
         "dtslint": "^3.4.1",
