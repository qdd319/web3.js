{
    "name": "web3-eth-contract",
    "version": "1.7.4-rc.0",
    "description": "Web3 module to interact with Ethereum smart contracts.",
    "repository": "https://github.com/ethereum/web3.js/tree/1.x/packages/web3-eth-contract",
    "license": "LGPL-3.0",
    "engines": {
        "node": ">=8.0.0"
    },
    "types": "types/index.d.ts",
    "scripts": {
        "compile": "tsc -b tsconfig.json",
        "dtslint": "dtslint --localTs ../../node_modules/typescript/lib types"
    },
    "main": "lib/index.js",
    "dependencies": {
<<<<<<< HEAD
        "@types/bn.js": "^4.11.5",
        "web3-core": "1.7.4-rc.0",
        "web3-core-helpers": "1.7.4-rc.0",
        "web3-core-method": "1.7.4-rc.0",
        "web3-core-promievent": "1.7.4-rc.0",
        "web3-core-subscriptions": "1.7.4-rc.0",
        "web3-eth-abi": "1.7.4-rc.0",
        "web3-utils": "1.7.4-rc.0"
=======
        "@types/bn.js": "^5.1.0",
        "web3-core": "1.7.3",
        "web3-core-helpers": "1.7.3",
        "web3-core-method": "1.7.3",
        "web3-core-promievent": "1.7.3",
        "web3-core-subscriptions": "1.7.3",
        "web3-eth-abi": "1.7.3",
        "web3-utils": "1.7.3"
>>>>>>> 23e3045c
    },
    "devDependencies": {
        "dtslint": "^3.4.1",
        "typescript": "^3.9.5"
    }
}<|MERGE_RESOLUTION|>--- conflicted
+++ resolved
@@ -14,8 +14,7 @@
     },
     "main": "lib/index.js",
     "dependencies": {
-<<<<<<< HEAD
-        "@types/bn.js": "^4.11.5",
+        "@types/bn.js": "^5.1.0",
         "web3-core": "1.7.4-rc.0",
         "web3-core-helpers": "1.7.4-rc.0",
         "web3-core-method": "1.7.4-rc.0",
@@ -23,16 +22,6 @@
         "web3-core-subscriptions": "1.7.4-rc.0",
         "web3-eth-abi": "1.7.4-rc.0",
         "web3-utils": "1.7.4-rc.0"
-=======
-        "@types/bn.js": "^5.1.0",
-        "web3-core": "1.7.3",
-        "web3-core-helpers": "1.7.3",
-        "web3-core-method": "1.7.3",
-        "web3-core-promievent": "1.7.3",
-        "web3-core-subscriptions": "1.7.3",
-        "web3-eth-abi": "1.7.3",
-        "web3-utils": "1.7.3"
->>>>>>> 23e3045c
     },
     "devDependencies": {
         "dtslint": "^3.4.1",
