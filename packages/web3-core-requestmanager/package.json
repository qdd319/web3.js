--- conflicted
+++ resolved
@@ -1,10 +1,6 @@
 {
     "name": "web3-core-requestmanager",
-<<<<<<< HEAD
     "version": "3.0.0-rc.5",
-=======
-    "version": "1.4.0",
->>>>>>> e099b9de
     "description": "Web3 module to handle requests to external providers.",
     "repository": "https://github.com/ethereum/web3.js/tree/1.x/packages/web3-core-requestmanager",
     "license": "LGPL-3.0",
@@ -16,19 +12,10 @@
         "compile": "tsc -b tsconfig.json"
     },
     "dependencies": {
-<<<<<<< HEAD
-        "underscore": "1.12.1",
         "util": "^0.12.0",
         "web3-core-helpers": "3.0.0-rc.5",
         "web3-providers-http": "3.0.0-rc.5",
         "web3-providers-ipc": "3.0.0-rc.5",
         "web3-providers-ws": "3.0.0-rc.5"
-=======
-        "util": "^0.12.0",
-        "web3-core-helpers": "1.4.0",
-        "web3-providers-http": "1.4.0",
-        "web3-providers-ipc": "1.4.0",
-        "web3-providers-ws": "1.4.0"
->>>>>>> e099b9de
     }
 }