--- conflicted
+++ resolved
@@ -14,10 +14,6 @@
     },
     "main": "lib/index.js",
     "dependencies": {
-<<<<<<< HEAD
-        "@types/bn.js": "^4.11.6",
-=======
->>>>>>> 7682f1ad
         "web3-core": "1.6.1-rc.0",
         "web3-core-helpers": "1.6.1-rc.0",
         "web3-core-method": "1.6.1-rc.0",
