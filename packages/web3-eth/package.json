{
    "name": "web3-eth",
<<<<<<< HEAD
    "version": "3.0.0-rc.5",
=======
    "version": "1.4.0",
>>>>>>> e099b9de
    "description": "Web3 module to interact with the Ethereum blockchain and smart contracts.",
    "repository": "https://github.com/ethereum/web3.js/tree/1.x/packages/web3-eth",
    "license": "LGPL-3.0",
    "engines": {
        "node": ">=8.0.0"
    },
    "types": "types/index.d.ts",
    "scripts": {
        "compile": "tsc -b tsconfig.json",
        "dtslint": "dtslint --localTs ../../node_modules/typescript/lib  types"
    },
    "main": "lib/index.js",
    "dependencies": {
<<<<<<< HEAD
        "underscore": "1.12.1",
        "web3-core": "3.0.0-rc.5",
        "web3-core-helpers": "3.0.0-rc.5",
        "web3-core-method": "3.0.0-rc.5",
        "web3-core-subscriptions": "3.0.0-rc.5",
        "web3-eth-abi": "3.0.0-rc.5",
        "web3-eth-accounts": "3.0.0-rc.5",
        "web3-eth-contract": "3.0.0-rc.5",
        "web3-eth-ens": "3.0.0-rc.5",
        "web3-eth-iban": "3.0.0-rc.5",
        "web3-eth-personal": "3.0.0-rc.5",
        "web3-net": "3.0.0-rc.5",
        "web3-utils": "3.0.0-rc.5"
=======
        "web3-core": "1.4.0",
        "web3-core-helpers": "1.4.0",
        "web3-core-method": "1.4.0",
        "web3-core-subscriptions": "1.4.0",
        "web3-eth-abi": "1.4.0",
        "web3-eth-accounts": "1.4.0",
        "web3-eth-contract": "1.4.0",
        "web3-eth-ens": "1.4.0",
        "web3-eth-iban": "1.4.0",
        "web3-eth-personal": "1.4.0",
        "web3-net": "1.4.0",
        "web3-utils": "1.4.0"
>>>>>>> e099b9de
    },
    "devDependencies": {
        "dtslint": "^3.4.1",
        "typescript": "^3.9.5"
    }
}<|MERGE_RESOLUTION|>--- conflicted
+++ resolved
@@ -1,10 +1,6 @@
 {
     "name": "web3-eth",
-<<<<<<< HEAD
     "version": "3.0.0-rc.5",
-=======
-    "version": "1.4.0",
->>>>>>> e099b9de
     "description": "Web3 module to interact with the Ethereum blockchain and smart contracts.",
     "repository": "https://github.com/ethereum/web3.js/tree/1.x/packages/web3-eth",
     "license": "LGPL-3.0",
@@ -18,8 +14,6 @@
     },
     "main": "lib/index.js",
     "dependencies": {
-<<<<<<< HEAD
-        "underscore": "1.12.1",
         "web3-core": "3.0.0-rc.5",
         "web3-core-helpers": "3.0.0-rc.5",
         "web3-core-method": "3.0.0-rc.5",
@@ -32,20 +26,6 @@
         "web3-eth-personal": "3.0.0-rc.5",
         "web3-net": "3.0.0-rc.5",
         "web3-utils": "3.0.0-rc.5"
-=======
-        "web3-core": "1.4.0",
-        "web3-core-helpers": "1.4.0",
-        "web3-core-method": "1.4.0",
-        "web3-core-subscriptions": "1.4.0",
-        "web3-eth-abi": "1.4.0",
-        "web3-eth-accounts": "1.4.0",
-        "web3-eth-contract": "1.4.0",
-        "web3-eth-ens": "1.4.0",
-        "web3-eth-iban": "1.4.0",
-        "web3-eth-personal": "1.4.0",
-        "web3-net": "1.4.0",
-        "web3-utils": "1.4.0"
->>>>>>> e099b9de
     },
     "devDependencies": {
         "dtslint": "^3.4.1",
